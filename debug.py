"""Debug file for testing elegoo printer."""

import asyncio
import os
import sys
from typing import Any

import aiohttp
from loguru import logger

from custom_components.elegoo_printer.websocket.client import ElegooPrinterClient
from custom_components.elegoo_printer.sdcp.const import DEBUG

LOG_LEVEL = "INFO"
<<<<<<< HEAD
=======
PRINTER_IP = os.getenv("PRINTER_IP", "10.0.0.184")
>>>>>>> af465cd8

logger.remove()
logger.add(sys.stdout, colorize=DEBUG, level=LOG_LEVEL)


async def monitor_printer(
    printer: Any, session: aiohttp.ClientSession, stop_event: asyncio.Event
):
    """Monitor a single printer."""
    elegoo_printer = ElegooPrinterClient(
        ip_address=printer.ip_address, session=session, logger=logger
    )
    
    logger.info(f"Connecting to printer: {printer.name} at {printer.ip_address}")
    connected = await elegoo_printer.connect_printer(
        printer, proxy_enabled=printer.proxy_enabled
    )
    
    if connected:
        logger.info(f"✅ Connected to {printer.name} ({printer.model})")
        await asyncio.sleep(2)
        
        # Get initial data
        try:
            await elegoo_printer.async_get_printer_current_task()
            await elegoo_printer.async_get_printer_historical_tasks()
        except Exception as e:
            logger.warning(f"Failed to get initial data for {printer.name}: {e}")
        
        # Monitor loop
        while not stop_event.is_set():
            try:
                video = await elegoo_printer.get_printer_video(enable=True)
                if video:
                    logger.info(f"[{printer.name}] Video URL: {video.video_url}")
                
                # Optionally get status
                # printer_data = await elegoo_printer.get_printer_status()
                # print_info = printer_data.status.print_info
                # logger.info(f"[{printer.name}] Remaining: {print_info.remaining_ticks}")
                
                await asyncio.sleep(4)
            except Exception as e:
                logger.error(f"Error monitoring {printer.name}: {e}")
                await asyncio.sleep(10)  # Wait longer on error
    else:
        logger.error(f"❌ Failed to connect to {printer.name}")


async def main() -> None:
    """
    Asynchronously discovers and monitors all Elegoo printers on the network.

    Discovers all available printers, connects to each one, and monitors them concurrently.
    """
    stop_event = asyncio.Event()
    try:
        async with aiohttp.ClientSession() as session:
            elegoo_printer = ElegooPrinterClient(
                ip_address=None, session=session, logger=logger
            )
<<<<<<< HEAD
            
            # Discover all printers (broadcast discovery)
            logger.info("🔍 Discovering printers on network...")
            discovered_printers = elegoo_printer.discover_printer()
            
            if discovered_printers:
                logger.info(f"🎯 Found {len(discovered_printers)} printer(s):")
                for i, printer in enumerate(discovered_printers):
                    logger.info(
                        f"  {i+1}. {printer.name} ({printer.model}) at {printer.ip_address}"
                    )
                
                # Create monitoring tasks for all printers
                monitor_tasks = []
                for printer in discovered_printers:
                    task = asyncio.create_task(
                        monitor_printer(printer, session, stop_event)
                    )
                    monitor_tasks.append(task)
                
                logger.info("🚀 Starting concurrent monitoring of all printers...")
                
                # Wait for all tasks to complete
                try:
                    await asyncio.gather(*monitor_tasks)
                except asyncio.CancelledError:
                    logger.info("🛑 Monitoring cancelled, cleaning up...")
                    for task in monitor_tasks:
                        if not task.done():
                            task.cancel()
                    await asyncio.gather(*monitor_tasks, return_exceptions=True)
            else:
                logger.warning("⚠️  No printers discovered on the network")
                
    except KeyboardInterrupt:
        logger.info("🛑 Received interrupt signal")
        stop_event.set()
=======
            # Test the new ping functionality first
            logger.info(f"Testing ping to printer at {PRINTER_IP}...")
            ping_result = await elegoo_printer.ping_printer(timeout_s=3.0)
            if ping_result:
                logger.info("✓ Ping successful - printer WebSocket is reachable")

                printer = elegoo_printer.discover_printer(PRINTER_IP)
                if printer:
                    logger.debug(f"PrinterType: {printer[0].printer_type}")
                    logger.debug(f"Model Reported from Printer: {printer[0].model}")
                    # server = ElegooPrinterServer(printer[0], logger=logger)
                    # printer = server.get_printer()

                    logger.debug(
                        "Connecting to printer: %s at %s with proxy enabled: %s",
                        printer[0].name,
                        printer[0].ip_address,
                        printer[0].proxy_enabled,
                    )
                    connected = await elegoo_printer.connect_printer(
                        printer[0], proxy_enabled=printer[0].proxy_enabled
                    )
                    if connected:
                        logger.debug("Polling Started")
                        await asyncio.sleep(2)
                        await elegoo_printer.async_get_printer_current_task()
                        await elegoo_printer.async_get_printer_historical_tasks()
                        # await elegoo_printer.get_printer_attributes()
                        while not stop_event.is_set():  # noqa: ASYNC110
                            printer_data = await elegoo_printer.get_printer_status()
                            print_info = printer_data.status.print_info
                            logger.info(
                                f"remaining_ticks: {print_info.remaining_ticks} total_ticks: {print_info.total_ticks} current_ticks: {print_info.current_ticks}"
                            )
                            # task = await elegoo_printer.async_get_printer_last_task()
                            # if task is not None:
                            #     logger.debug(task.thumbnail)
                            await asyncio.sleep(4)

                else:
                    logger.warning("No printers discovered.")
            else:
                logger.warning("✗ Ping failed - printer WebSocket is not reachable")
                logger.info("This is expected if printer is off or WebSocket service not running")
                logger.info("Continuing with UDP discovery anyway...")

>>>>>>> af465cd8
    except asyncio.CancelledError:
        stop_event.set()


if __name__ == "__main__":
    asyncio.run(main())<|MERGE_RESOLUTION|>--- conflicted
+++ resolved
@@ -12,10 +12,7 @@
 from custom_components.elegoo_printer.sdcp.const import DEBUG
 
 LOG_LEVEL = "INFO"
-<<<<<<< HEAD
-=======
 PRINTER_IP = os.getenv("PRINTER_IP", "10.0.0.184")
->>>>>>> af465cd8
 
 logger.remove()
 logger.add(sys.stdout, colorize=DEBUG, level=LOG_LEVEL)
@@ -77,19 +74,28 @@
             elegoo_printer = ElegooPrinterClient(
                 ip_address=None, session=session, logger=logger
             )
-<<<<<<< HEAD
-            
+
+            # Test ping functionality first if specific IP provided
+            if PRINTER_IP != "10.0.0.184":
+                logger.info(f"Testing ping to specific printer at {PRINTER_IP}...")
+                ping_result = await elegoo_printer.ping_printer(timeout_s=3.0)
+                if ping_result:
+                    logger.info("✓ Ping successful - printer WebSocket is reachable")
+                else:
+                    logger.warning("✗ Ping failed - printer WebSocket is not reachable")
+                    logger.info("This is expected if printer is off or WebSocket service not running")
+
             # Discover all printers (broadcast discovery)
             logger.info("🔍 Discovering printers on network...")
             discovered_printers = elegoo_printer.discover_printer()
-            
+
             if discovered_printers:
                 logger.info(f"🎯 Found {len(discovered_printers)} printer(s):")
                 for i, printer in enumerate(discovered_printers):
                     logger.info(
                         f"  {i+1}. {printer.name} ({printer.model}) at {printer.ip_address}"
                     )
-                
+
                 # Create monitoring tasks for all printers
                 monitor_tasks = []
                 for printer in discovered_printers:
@@ -97,9 +103,9 @@
                         monitor_printer(printer, session, stop_event)
                     )
                     monitor_tasks.append(task)
-                
+
                 logger.info("🚀 Starting concurrent monitoring of all printers...")
-                
+
                 # Wait for all tasks to complete
                 try:
                     await asyncio.gather(*monitor_tasks)
@@ -111,58 +117,10 @@
                     await asyncio.gather(*monitor_tasks, return_exceptions=True)
             else:
                 logger.warning("⚠️  No printers discovered on the network")
-                
+
     except KeyboardInterrupt:
         logger.info("🛑 Received interrupt signal")
         stop_event.set()
-=======
-            # Test the new ping functionality first
-            logger.info(f"Testing ping to printer at {PRINTER_IP}...")
-            ping_result = await elegoo_printer.ping_printer(timeout_s=3.0)
-            if ping_result:
-                logger.info("✓ Ping successful - printer WebSocket is reachable")
-
-                printer = elegoo_printer.discover_printer(PRINTER_IP)
-                if printer:
-                    logger.debug(f"PrinterType: {printer[0].printer_type}")
-                    logger.debug(f"Model Reported from Printer: {printer[0].model}")
-                    # server = ElegooPrinterServer(printer[0], logger=logger)
-                    # printer = server.get_printer()
-
-                    logger.debug(
-                        "Connecting to printer: %s at %s with proxy enabled: %s",
-                        printer[0].name,
-                        printer[0].ip_address,
-                        printer[0].proxy_enabled,
-                    )
-                    connected = await elegoo_printer.connect_printer(
-                        printer[0], proxy_enabled=printer[0].proxy_enabled
-                    )
-                    if connected:
-                        logger.debug("Polling Started")
-                        await asyncio.sleep(2)
-                        await elegoo_printer.async_get_printer_current_task()
-                        await elegoo_printer.async_get_printer_historical_tasks()
-                        # await elegoo_printer.get_printer_attributes()
-                        while not stop_event.is_set():  # noqa: ASYNC110
-                            printer_data = await elegoo_printer.get_printer_status()
-                            print_info = printer_data.status.print_info
-                            logger.info(
-                                f"remaining_ticks: {print_info.remaining_ticks} total_ticks: {print_info.total_ticks} current_ticks: {print_info.current_ticks}"
-                            )
-                            # task = await elegoo_printer.async_get_printer_last_task()
-                            # if task is not None:
-                            #     logger.debug(task.thumbnail)
-                            await asyncio.sleep(4)
-
-                else:
-                    logger.warning("No printers discovered.")
-            else:
-                logger.warning("✗ Ping failed - printer WebSocket is not reachable")
-                logger.info("This is expected if printer is off or WebSocket service not running")
-                logger.info("Continuing with UDP discovery anyway...")
-
->>>>>>> af465cd8
     except asyncio.CancelledError:
         stop_event.set()
 
