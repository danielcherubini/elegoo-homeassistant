"""Adds config flow for Elegoo."""

from __future__ import annotations

from types import MappingProxyType
from typing import TYPE_CHECKING, Any, Dict

import voluptuous as vol
from homeassistant import config_entries
from homeassistant.const import CONF_IP_ADDRESS
from homeassistant.core import HomeAssistant, callback
from homeassistant.exceptions import PlatformNotReady
from homeassistant.helpers import selector
from homeassistant.helpers.aiohttp_client import async_get_clientsession
from homeassistant.helpers.selector import SelectOptionDict

from .const import CONF_PROXY_ENABLED, DOMAIN, LOGGER
from .sdcp.exceptions import (
    ElegooConfigFlowConnectionError,
    ElegooConfigFlowGeneralError,
)
<<<<<<< HEAD
from .sdcp.models.printer import Printer
from .websocket.client import ElegooPrinterClient
=======

from .const import CONF_CAMERA_ENABLED, CONF_PROXY_ENABLED, DOMAIN, LOGGER
from .elegoo_sdcp.models.enums import PrinterType
from .elegoo_sdcp.models.printer import Printer
>>>>>>> dbcdde5f

if TYPE_CHECKING:
    pass

OPTIONS_SCHEMA = vol.Schema(
    {
        vol.Required(
            CONF_IP_ADDRESS,
        ): selector.TextSelector(
            selector.TextSelectorConfig(
                type=selector.TextSelectorType.TEXT,
            ),
        ),
        vol.Required(
            CONF_PROXY_ENABLED,
        ): selector.BooleanSelector(
            selector.BooleanSelectorConfig(),
        ),
    },
)


async def _async_test_connection(
    hass: HomeAssistant, printer_object: Printer, user_input: Dict[str, Any]
) -> Printer:
    """Attempt to connect to an Elegoo printer.

    Args:
        hass: The Home Assistant instance.
        printer_object: The printer object to test.
        user_input: The user input data.

    Returns:
        The validated Printer object if the connection is successful.

    Raises:
        ElegooConfigFlowGeneralError: If the printer's IP address is missing.
        ElegooConfigFlowConnectionError: If the connection to the printer fails.
    """
    if printer_object.ip_address is None:
        raise ElegooConfigFlowGeneralError(
            "IP address is required to connect to the printer"
        )

    elegoo_printer = ElegooPrinterClient(
        printer_object.ip_address,
        config=MappingProxyType(user_input),
        logger=LOGGER,
        session=async_get_clientsession(hass),
    )

    printer_object.proxy_enabled = user_input.get(CONF_PROXY_ENABLED, False)
    LOGGER.debug(
        "Connecting to printer: %s at %s with proxy enabled: %s",
        printer_object.name,
        printer_object.ip_address,
        printer_object.proxy_enabled,
    )
    if await elegoo_printer.connect_printer(
        printer_object, printer_object.proxy_enabled
    ):
        return printer_object
    raise ElegooConfigFlowConnectionError(
        f"Failed to connect to printer {printer_object.name} at {printer_object.ip_address}"
    )


async def _async_validate_input(
    hass: HomeAssistant,
    user_input: dict[str, Any],
    discovered_printers: list[Printer] | None = None,
) -> dict:
    """Asynchronously validates user input for Elegoo printer configuration.

    Matches a discovered printer or locates one by IP address, and verifies
    connectivity.

    Args:
        hass: The Home Assistant instance.
        user_input: Configuration data that may include a printer ID or IP address.
        discovered_printers: A list of discovered printers.

    Returns:
        A dictionary containing the validated printer object under the "printer" key
        (or None if validation fails), and error details under the "errors" key.
    """
    _errors = {}
    printer_object: Printer | None = None

    if "printer_id" in user_input and discovered_printers:
        # User selected a discovered printer
        selected_printer_id = user_input["printer_id"]
        for p in discovered_printers:
            if p.id == selected_printer_id:
                printer_object = p
                break
        if not printer_object:
            _errors["base"] = "invalid_printer_selection"
    elif CONF_IP_ADDRESS in user_input:
        # Manual IP entry
        ip_address = user_input[CONF_IP_ADDRESS]
        elegoo_printer = ElegooPrinterClient(
            ip_address,
            config=MappingProxyType(user_input),
            logger=LOGGER,
            session=async_get_clientsession(hass),
        )
        printers = await hass.async_add_executor_job(
            elegoo_printer.discover_printer, ip_address
        )
        if printers:
            printer_object = printers[0]
        else:
            _errors["base"] = "no_printer_found"
    if printer_object:
        try:
            # Pass the full user_input to _async_test_connection for centauri_carbon and proxy_enabled
            validated_printer = await _async_test_connection(
                hass, printer_object, user_input
            )
            return {"printer": validated_printer, "errors": None}
        except ElegooConfigFlowConnectionError as exception:
            LOGGER.error("Config Flow: Connection error: %s", exception)
            _errors["base"] = "connection"
        except ElegooConfigFlowGeneralError as exception:
            LOGGER.error("Config Flow: No printer found: %s", exception)
            _errors["base"] = "validation_no_printer_found"
        except PlatformNotReady as exception:
            LOGGER.error(exception)
            _errors["base"] = "connection"
        except (OSError, Exception) as exception:
            LOGGER.exception(exception)
            _errors["base"] = "unknown"
    else:
        _errors["base"] = "no_printer_selected_or_ip_provided"

    return {"printer": None, "errors": _errors}


class ElegooFlowHandler(config_entries.ConfigFlow, domain=DOMAIN):
    """Config flow for Elegoo."""

    VERSION = 4
    MINOR_VERSION = 0

    def __init__(self) -> None:
        """Initialize the configuration flow handler."""
        self.discovered_printers: list[Printer] = []
        self.selected_printer: Printer | None = None

    async def async_step_user(
        self,
        user_input: dict[str, Any] | None = None,
    ) -> config_entries.ConfigFlowResult:
        """Initiates the configuration flow by attempting to discover available Elegoo printers.

        If printers are discovered, proceeds to the printer selection step; otherwise,
        prompts the user to manually enter a printer IP address.

        Args:
            user_input: The user input data.

        Returns:
            The result of the configuration flow step.
        """
        # Initiate discovery
        elegoo_printer_client = ElegooPrinterClient(
            "0.0.0.0", logger=LOGGER, session=async_get_clientsession(self.hass)
        )  # IP doesn't matter for discovery
        self.discovered_printers = await self.hass.async_add_executor_job(
            elegoo_printer_client.discover_printer
        )

        if self.discovered_printers:
            return await self.async_step_discover_printers()
        else:
            return await self.async_step_manual_ip()

    async def async_step_discover_printers(
        self,
        user_input: dict[str, Any] | None = None,
    ) -> config_entries.ConfigFlowResult:
        """Handle the step for selecting a discovered Elegoo printer.

        If user input is provided, processes the selection and either advances to
        manual IP entry or presents options for the selected printer. If no input is
        provided, displays a form listing discovered printers with IP addresses and an
        option to enter an IP manually.

        Args:
            user_input: The user input data.

        Returns:
            The result of the configuration flow step, advancing to the next step or
            displaying the selection form with any errors.
        """
        _errors = {}

        if user_input is not None:
            if user_input["selection"] == "manual_ip":
                return await self.async_step_manual_ip()

            selected_printer_id = user_input["selection"]
            self.selected_printer = next(
                (p for p in self.discovered_printers if p.id == selected_printer_id),
                None,
            )

            if self.selected_printer:
                if self.selected_printer.printer_type == PrinterType.RESIN:
                    return self.async_show_form(
                        step_id="resin_options",
                        data_schema=vol.Schema(
                            {
                                vol.Required(
                                    CONF_CAMERA_ENABLED,
                                    default=self.selected_printer.camera_enabled,
                                ): selector.BooleanSelector(
                                    selector.BooleanSelectorConfig()
                                ),
                            }
                        ),
                        errors=_errors,
                    )
                return self.async_show_form(
                    step_id="fdm_options",
                    data_schema=vol.Schema(
                        {
                            vol.Required(
                                CONF_PROXY_ENABLED,
                                default=self.selected_printer.proxy_enabled,
                            ): selector.BooleanSelector(
                                selector.BooleanSelectorConfig(),
                            ),
                        }
                    ),
                    errors=_errors,
                )
            else:
                _errors["base"] = "invalid_printer_selection"

        # Filter out printers without an IP address
        valid_printers = [p for p in self.discovered_printers if p.ip_address]
        if not valid_printers:
            LOGGER.warning("No discovered printers with an IP address found.")
            return await self.async_step_manual_ip()

        printer_options: list[SelectOptionDict] = [
            {"value": p.id, "label": f"{p.name} ({p.ip_address})"}
            for p in valid_printers
            if p.id is not None
        ]
        printer_options.append({"value": "manual_ip", "label": "Enter IP manually"})

        return self.async_show_form(
            step_id="discover_printers",
            data_schema=vol.Schema(
                {
                    vol.Required("selection"): selector.SelectSelector(
                        selector.SelectSelectorConfig(
                            options=printer_options,
                            mode=selector.SelectSelectorMode.DROPDOWN,
                        )
                    )
                }
            ),
            errors=_errors,
        )

    async def async_step_manual_ip(
        self,
        user_input: dict[str, Any] | None = None,
    ) -> config_entries.ConfigFlowResult:
        """Handles the configuration flow step for manually entering a printer's IP address.

        If user input is provided, validates the IP and attempts to connect to the
        printer. On successful validation, creates a new configuration entry for the
        printer. If validation fails or no input is provided, displays the manual IP
        entry form with any relevant errors.

        Args:
            user_input: The user input data.

        Returns:
            The result of the configuration flow step.
        """
        _errors = {}
        if user_input is not None:
            validation_result = await _async_validate_input(self.hass, user_input)
            _errors = validation_result["errors"]
            printer_object: Printer = validation_result["printer"]

            if not _errors:
                await self.async_set_unique_id(unique_id=printer_object.id)
                self._abort_if_unique_id_configured()
                return self.async_create_entry(
                    title=printer_object.name or "Elegoo Printer",
                    data=printer_object.to_dict(),
                )

        return self.async_show_form(
            step_id="manual_ip",
            data_schema=self.add_suggested_values_to_schema(OPTIONS_SCHEMA, user_input),
            errors=_errors,
        )

    async def async_step_resin_options(
        self,
        user_input: dict[str, Any] | None = None,
    ) -> config_entries.ConfigFlowResult:
        """Handle the configuration of additional options for a discovered Elegoo printer."""
        _errors = {}
        if user_input is not None and self.selected_printer:
            printer_to_validate = Printer.from_dict(self.selected_printer.to_dict())
            printer_to_validate.camera_enabled = user_input[CONF_CAMERA_ENABLED]
            try:
                # Pass the full user_input to _async_test_connection for centauri_carbon and proxy_enabled
                validated_printer = await _async_test_connection(
                    self.hass, printer_to_validate, user_input
                )
                await self.async_set_unique_id(unique_id=validated_printer.id)
                self._abort_if_unique_id_configured()
                return self.async_create_entry(
                    title=validated_printer.name or "Elegoo Printer",
                    data=validated_printer.to_dict(),
                )
            except ElegooConfigFlowConnectionError as exception:
                LOGGER.error("Connection error: %s", exception)
                _errors["base"] = "connection"
            except ElegooConfigFlowGeneralError as exception:
                LOGGER.error("No printer found: %s", exception)
                _errors["base"] = "manual_options_no_printer_found"
            except PlatformNotReady as exception:
                LOGGER.error(exception)
                _errors["base"] = "connection"
            except (OSError, Exception) as exception:
                LOGGER.exception(exception)
                _errors["base"] = "unknown"

        return self.async_show_form(
            step_id="resin_options",
            data_schema=vol.Schema(
                {
                    vol.Required(
                        CONF_CAMERA_ENABLED,
                        default=self.selected_printer.camera_enabled,
                    ): selector.BooleanSelector(selector.BooleanSelectorConfig()),
                }
            ),
            errors=_errors,
        )

    async def async_step_fdm_options(
        self,
        user_input: dict[str, Any] | None = None,
    ) -> config_entries.ConfigFlowResult:
        """Handle the configuration of additional options for a discovered Elegoo printer."""
        _errors = {}
        if user_input is not None and self.selected_printer:
            printer_to_validate = Printer.from_dict(self.selected_printer.to_dict())
            printer_to_validate.proxy_enabled = user_input[CONF_PROXY_ENABLED]
            try:
                # Pass the full user_input to _async_test_connection for centauri_carbon and proxy_enabled
                validated_printer = await _async_test_connection(
                    self.hass, printer_to_validate, user_input
                )
                await self.async_set_unique_id(unique_id=validated_printer.id)
                self._abort_if_unique_id_configured()
                return self.async_create_entry(
                    title=validated_printer.name or "Elegoo Printer",
                    data=validated_printer.to_dict(),
                )
            except ElegooConfigFlowConnectionError as exception:
                LOGGER.error("Connection error: %s", exception)
                _errors["base"] = "connection"
            except ElegooConfigFlowGeneralError as exception:
                LOGGER.error("No printer found: %s", exception)
                _errors["base"] = "manual_options_no_printer_found"
            except PlatformNotReady as exception:
                LOGGER.error(exception)
                _errors["base"] = "connection"
            except (OSError, Exception) as exception:
                LOGGER.exception(exception)
                _errors["base"] = "unknown"

        return self.async_show_form(
            step_id="fdm_options",
            data_schema=vol.Schema(
                {
                    vol.Required(
                        CONF_PROXY_ENABLED,
                        default=self.selected_printer.proxy_enabled,
                    ): selector.BooleanSelector(
                        selector.BooleanSelectorConfig(),
                    ),
                }
            ),
            errors=_errors,
        )

    @staticmethod
    @callback
    def async_get_options_flow(
        config_entry: config_entries.ConfigEntry,
    ) -> ElegooOptionsFlowHandler:
        """Return an options flow handler for managing configuration options.

        Args:
            config_entry: The configuration entry for which to create the options flow.

        Returns:
            The handler managing the options flow for the given configuration entry.
        """
        return ElegooOptionsFlowHandler(config_entry)

    @classmethod
    @callback
    def async_supports_options_flow(
        cls, config_entry: config_entries.ConfigEntry
    ) -> bool:
        """Return options flow support for this handler."""
        return True


class ElegooOptionsFlowHandler(config_entries.OptionsFlow):
    """Options flow handler for Elegoo Printer."""

    def __init__(self, config_entry: config_entries.ConfigEntry) -> None:
        """Initialize the options flow handler.

        Args:
            config_entry: The configuration entry for which the options are being managed.
        """
        self.config_entry = config_entry

    async def async_step_init(
        self, user_input: dict[str, Any] | None = None
    ) -> config_entries.ConfigFlowResult:
        """Display and manage the options form for an existing Elegoo printer configuration.

        Allows users to update printer settings such as IP address and proxy usage.
        Validates the updated configuration by testing connectivity to the printer
        before saving changes. If validation fails, displays relevant error messages
        on the form.

        Args:
            user_input: The user input data.

        Returns:
            The result of the configuration flow step.
        """
        _errors = {}
        # Create a dictionary of the current settings by merging data and options.
        # This ensures the form is always populated with the current effective values.
        current_settings = {
            **(self.config_entry.data or {}),
            **(self.config_entry.options or {}),
        }
        printer = Printer.from_dict(current_settings)
        LOGGER.debug("data: %s", self.config_entry.data)
        LOGGER.debug("options: %s", self.config_entry.options)
        if user_input is not None:
            try:
                tested_printer = await _async_test_connection(
                    self.hass, printer, user_input
                )
                tested_printer.proxy_enabled = user_input[CONF_PROXY_ENABLED]
                LOGGER.debug("Tested printer: %s", tested_printer.to_dict())
                return self.async_create_entry(
                    title=tested_printer.name,
                    data=tested_printer.to_dict(),
                )
            except ElegooConfigFlowConnectionError as exception:
                LOGGER.error("Connection error: %s", exception)
                _errors["base"] = "connection"
            except ElegooConfigFlowGeneralError as exception:
                LOGGER.error("No printer found: %s", exception)
                _errors["base"] = "init_no_printer_found"
            except PlatformNotReady as exception:
                LOGGER.error(exception)
                _errors["base"] = "connection"
            except (OSError, Exception) as exception:
                LOGGER.exception(exception)
                _errors["base"] = "unknown"

        data_schema = {
            vol.Required(
                CONF_IP_ADDRESS,
            ): selector.TextSelector(
                selector.TextSelectorConfig(
                    type=selector.TextSelectorType.TEXT,
                ),
            ),
            vol.Required(
                CONF_PROXY_ENABLED,
            ): selector.BooleanSelector(
                selector.BooleanSelectorConfig(),
            ),
        }

        return self.async_show_form(
            step_id="init",
            data_schema=self.add_suggested_values_to_schema(
                vol.Schema(data_schema),
                suggested_values=current_settings,
            ),
            errors=_errors,
        )<|MERGE_RESOLUTION|>--- conflicted
+++ resolved
@@ -14,20 +14,14 @@
 from homeassistant.helpers.aiohttp_client import async_get_clientsession
 from homeassistant.helpers.selector import SelectOptionDict
 
-from .const import CONF_PROXY_ENABLED, DOMAIN, LOGGER
-from .sdcp.exceptions import (
+from .const import CONF_CAMERA_ENABLED, CONF_PROXY_ENABLED, DOMAIN, LOGGER
+from .elegoo_sdcp.client import ElegooPrinterClient
+from .elegoo_sdcp.exceptions import (
     ElegooConfigFlowConnectionError,
     ElegooConfigFlowGeneralError,
 )
-<<<<<<< HEAD
-from .sdcp.models.printer import Printer
-from .websocket.client import ElegooPrinterClient
-=======
-
-from .const import CONF_CAMERA_ENABLED, CONF_PROXY_ENABLED, DOMAIN, LOGGER
 from .elegoo_sdcp.models.enums import PrinterType
 from .elegoo_sdcp.models.printer import Printer
->>>>>>> dbcdde5f
 
 if TYPE_CHECKING:
     pass
