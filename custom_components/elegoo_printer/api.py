"""API client for Elegoo printer."""

from __future__ import annotations

import re
from io import BytesIO
from typing import TYPE_CHECKING, Any

from homeassistant.helpers.aiohttp_client import async_get_clientsession
from homeassistant.helpers.httpx_client import get_async_client
from httpx import HTTPStatusError, RequestError
from PIL import Image as PILImage
from PIL import UnidentifiedImageError

from .const import CONF_PROXY_ENABLED, LOGGER
from .sdcp.models.elegoo_image import ElegooImage
from .sdcp.models.printer import Printer, PrinterData
from .websocket.client import ElegooPrinterClient
from .websocket.server import ElegooPrinterServer

if TYPE_CHECKING:
    from logging import Logger
    from types import MappingProxyType

    from aiohttp import ClientSession
    from homeassistant.core import HomeAssistant

    from .sdcp.models.enums import ElegooFan
    from .sdcp.models.print_history_detail import (
        PrintHistoryDetail,
    )


class ElegooPrinterApiClient:
    """Sample API Client."""

    _ip_address: str | None
    client: ElegooPrinterClient
    _logger: Logger
    printer: Printer
    printer_data: PrinterData
    hass: HomeAssistant

    def __init__(
        self,
        printer: Printer,
        config: MappingProxyType[str, Any],
        logger: Logger,
        hass: HomeAssistant,
    ) -> None:
        """
        Initialize the ElegooPrinterApiClient with a Printer object, configuration, and logger.

        Creates an internal ElegooPrinterClient for communication with the specified printer and sets up proxy server usage based on the configuration.
        """  # noqa: E501
        self._ip_address = printer.ip_address
        self._proxy_server_enabled: bool = config.get(CONF_PROXY_ENABLED, False)
        self._logger = logger
        self.printer = printer
        self._hass_client = get_async_client(hass)
        self.server: ElegooPrinterServer | None = None
        self.hass: HomeAssistant = hass

    @classmethod
    async def async_create(
        cls,
        config: MappingProxyType[str, Any],
        logger: Logger,
        hass: HomeAssistant,
    ) -> ElegooPrinterApiClient | None:
        """
        Asynchronously creates and initializes an ElegooPrinterApiClient instance.

        This method parses the configuration to construct a Printer object, optionally
        sets up a proxy server, and attempts to connect to the printer. It returns an
        initialized client instance on success, otherwise None.
        """
        printer = Printer.from_dict(dict(config))
        proxy_server_enabled: bool = config.get(CONF_PROXY_ENABLED, False)
        logger.debug("CONFIGURATION %s", config)
        self = ElegooPrinterApiClient(printer, config=config, logger=logger, hass=hass)
        session = async_get_clientsession(hass)

        # First, test if printer is reachable before starting proxy server
        logger.debug(
            "Testing connectivity to printer: %s at %s",
            printer.name,
            printer.ip_address,
        )
        self.client = ElegooPrinterClient(
            printer.ip_address,
            config=config,
            logger=logger,
            session=session,
        )

        # Ping the printer to check if it's available
        printer_reachable = await self.client.ping_printer(timeout_s=5.0)

        if not printer_reachable:
            logger.warning(
                "Printer %s at %s is not reachable. Not starting proxy server.",
                printer.name,
                printer.ip_address,
            )
            await self.client.disconnect()
            await ElegooPrinterServer.stop_all()
            return None

        # Printer is reachable, now set up proxy if enabled
        if proxy_server_enabled:
            printer, proxy_server_enabled = await self._setup_proxy_if_enabled(
                printer, session
            )

        # Now connect to the printer (either direct or through proxy)
        target_ip = self.get_local_ip() if self.server else printer.ip_address
        logger.debug(
            "Connecting to printer: %s at %s with proxy enabled %s",
            printer.name,
            target_ip,
            proxy_server_enabled,
        )
        try:
            connected = await self.client.connect_printer(
                printer, proxy_enabled=proxy_server_enabled
            )
            if not connected:
                # Stop ALL server instances to ensure clean state
                await ElegooPrinterServer.stop_all()
                self.server = None
                await self.client.disconnect()
                self._proxy_server_enabled = False
                return None
            logger.info("Polling Started")
            return self  # noqa: TRY300
        except (ConnectionError, TimeoutError):
            # Stop ALL server instances to ensure clean state
            await ElegooPrinterServer.stop_all()
            self.server = None
            await self.client.disconnect()
            self._proxy_server_enabled = False
            return None

    @property
    def is_connected(self) -> bool:
        """Return true if the client and server are connected to the printer."""
        if self._proxy_server_enabled:
            return (
                self.client.is_connected
                and self.server is not None
                and self.server.is_connected
            )
        return self.client.is_connected

    async def elegoo_disconnect(self) -> None:
        """Disconnect from the printer by closing the WebSocket connection."""
        await self.client.disconnect()

    async def elegoo_stop_proxy(self) -> None:
        """Stop the proxy server if it is running."""
        # Stop ALL instances to ensure complete cleanup
        await ElegooPrinterServer.stop_all()
        self.server = None

    def get_local_ip(self) -> str:
        """Get the local IP for the proxy server, falling back to the printer's IP."""
        if self.server:
            return self.server.get_local_ip()
        return self.printer.ip_address

    async def reconnect(self) -> bool:
        """
        Asynchronously attempts to reconnect to the printer, using a proxy server if enabled.

        Returns:
            bool: True if reconnection is successful, False otherwise.

        """  # noqa: E501
        printer = self.printer
        session = async_get_clientsession(self.hass)

        # First, test if printer is reachable
        self._logger.debug(
            "Testing connectivity before reconnect to printer: %s at %s",
            printer.name,
            printer.ip_address,
        )

        # Ping the printer to check if it's available
        printer_reachable = await self.client.ping_printer(timeout_s=5.0)

        if not printer_reachable:
            self._logger.debug(
                "Printer %s at %s is not reachable during reconnect. Stopping proxies.",
                printer.name,
                printer.ip_address,
            )
            # Stop ALL server instances since printer is unreachable
            await ElegooPrinterServer.stop_all()
            self.server = None
            return False

        # Printer is reachable, handle proxy server if enabled
        if self._proxy_server_enabled:
            # Stop ALL existing server instances for clean restart
            await ElegooPrinterServer.stop_all()
            self.server = None

            printer, _ = await self._setup_proxy_if_enabled(printer, session)

        self._logger.debug(
            "Reconnecting to printer: %s proxy_enabled %s",
            printer.ip_address,
            self._proxy_server_enabled and self.server is not None,
        )
        return await self.client.connect_printer(
            printer,
            proxy_enabled=self._proxy_server_enabled and self.server is not None,
        )

    async def async_get_status(self) -> PrinterData:
        """
        Asynchronously retrieves and updates the current status information from the connected printer.

        Returns:
            PrinterData: The latest status data of the printer.

        """  # noqa: E501
        self.printer_data = await self.client.get_printer_status()
        return self.printer_data

    async def async_get_attributes(self) -> PrinterData:
        """
        Asynchronously retrieves and updates the printer's attribute data.

        Returns:
            PrinterData: The latest attribute information for the printer.

        """
        self.printer_data = await self.client.get_printer_attributes()
        return self.printer_data

    async def async_is_thumbnail_available(self) -> bool:
        """
        Check if the current print job's thumbnail image exists and returns a bool.

        Returns:
            bool: True if thumbnail image is available, or False otherwise.

        """
        thumbnail = await self.client.async_get_current_print_thumbnail()
        return thumbnail is not None

    async def async_get_thumbnail_url(
        self, *, include_history: bool = False
    ) -> str | None:
        """
        Asynchronously retrieves the current print job's thumbnail image as a string.

        Returns:
            str | None: The thumbnail image if available, or None if there is no active print job or thumbnail.

        """  # noqa: E501
        if task := await self.async_get_task(include_last_task=include_history):
            return task.thumbnail
        return None

    async def async_get_thumbnail_image(
        self, task: PrintHistoryDetail | None = None
    ) -> ElegooImage | None:
        """
        Asynchronously retrieves the current print job's thumbnail image as Image.

        Returns:
            Image | None: The thumbnail image if available, or None if there is no active print job or thumbnail.

        """  # noqa: E501
        if task is None:
            LOGGER.debug("get_thumbnail no task, getting task")
            task = await self.async_get_task(include_last_task=False)

        if not task:
            LOGGER.debug("No task found")
            return None

        LOGGER.debug(
            "get_thumbnail got begin_time: %s url: %s",
            task.begin_time,
            task.thumbnail,
        )
        if task.thumbnail and task.begin_time is not None:
            LOGGER.debug("get_thumbnail getting thumbnail from url")
            try:
                response = await self._hass_client.get(
                    task.thumbnail, timeout=10, follow_redirects=True
                )
                response.raise_for_status()
                LOGGER.debug("get_thumbnail response status: %s", response.status_code)
                raw_ct = response.headers.get("content-type", "")
                content_type = raw_ct.split(";", 1)[0].strip().lower() or "image/png"
                LOGGER.debug("get_thumbnail content-type: %s", content_type)

                if content_type == "image/png":
                    # Normalize common header forms like "image/png; charset=binary"
                    content_type = content_type.split(";", 1)[0].strip().lower()
                    LOGGER.debug("get_thumbnail (FDM) content-type: %s", content_type)
                    return ElegooImage(
                        image_url=task.thumbnail,
                        image_bytes=response.content,
                        last_updated_timestamp=task.begin_time.timestamp(),
                        content_type=content_type or "image/png",
                    )

                with (
                    PILImage.open(BytesIO(response.content)) as img,
                    BytesIO() as output,
                ):
                    rgb_img = img.convert("RGB")
                    rgb_img.save(output, format="PNG")
                    png_bytes = output.getvalue()
                    LOGGER.debug("get_thumbnail converted image to png")
                    return ElegooImage(
                        image_url=task.thumbnail,
                        image_bytes=png_bytes,
                        last_updated_timestamp=task.begin_time.timestamp(),
                        content_type="image/png",
                    )
            except (
                ConnectionError,
                TimeoutError,
                UnidentifiedImageError,
                HTTPStatusError,
                RequestError,
            ) as e:
                LOGGER.error("Error fetching thumbnail: %s", e)
                return None

        LOGGER.debug("No task found")
        return None

    async def async_get_thumbnail_bytes(self) -> bytes | None:
        """
        Asynchronously retrieves the current print job's thumbnail image as bytes.

        Returns:
            bytes | None: The thumbnail image if available, or None if there is no active print job or thumbnail.

        """  # noqa: E501
        if thumbnail_image := await self.async_get_thumbnail_image():
            return thumbnail_image.get_bytes()

        return None

    async def async_get_task(
        self, *, include_last_task: bool
    ) -> PrintHistoryDetail | None:
        """
        Asynchronously retrieves the current or last print task from the printer.

        Arguments:
            include_last_task (bool): Whether to include the last print task if no current task is active.

        Returns:
            PrintHistoryDetail | None: The current or last print task, or None if no task is available.

        """  # noqa: E501
        if current_task := await self.client.async_get_printer_current_task():
            return current_task
        if include_last_task and (
            last_task := await self.client.async_get_printer_last_task()
        ):
            return last_task

        return None

    async def async_get_current_task(self) -> PrintHistoryDetail | None:
        """
        Asynchronously retrieves details of the current print task from the printer.

        Returns:
            A list of PrintHistoryDetail objects representing the current print task, or None if no task is active.

        """  # noqa: E501
        current_task = await self.client.async_get_printer_current_task()
        if current_task:
            self.printer_data.current_job = current_task
            if current_task.task_id:
                self.printer_data.print_history[current_task.task_id] = current_task
        return current_task

    async def async_get_print_history(
        self,
    ) -> dict[str, PrintHistoryDetail | None] | None:
        """
        Asynchronously retrieves the print history from the printer.

        Returns:
            A list of PrintHistoryDetail objects representing the print history, or None if no history is available.

        """  # noqa: E501
        return await self.client.async_get_printer_historical_tasks()

    async def set_fan_speed(self, percentage: int, fan: ElegooFan) -> None:
        """Set the speed of a fan."""
        await self.client.set_fan_speed(percentage, fan)

    async def async_set_print_speed(self, percentage: int) -> None:
        """Set the print speed."""
        await self.client.set_print_speed(percentage)

    async def async_set_target_nozzle_temp(self, temperature: int) -> None:
        """Set the target nozzle temperature."""
        await self.client.set_target_nozzle_temp(temperature)

    async def async_set_target_bed_temp(self, temperature: int) -> None:
        """Set the target bed temperature."""
        await self.client.set_target_bed_temp(temperature)

    def _normalize_firmware_version(self, version: str) -> str:
        """
        Normalize firmware version to the expected format.

        The API expects format x.x.x where each x can be up to 5 digits.
        """
        if not version:
            return "1.1.0"

        # Remove any non-numeric characters except dots
        cleaned = re.sub(r"[^0-9.]", "", version)

        # Split by dots and ensure we have at least 3 parts
        parts = cleaned.split(".")

        # Pad or truncate to exactly 3 parts
        version_parts_count = 3
        while len(parts) < version_parts_count:
            parts.append("0")
        parts = parts[:version_parts_count]

        # Ensure each part is a valid number and not too long (max 5 digits)
        normalized_parts = []
        for part in parts:
            if not part or not part.isdigit():
                normalized_parts.append("0")
            else:
                # Limit to 5 digits as per API requirement
                normalized_parts.append(str(int(part))[:5])

        return ".".join(normalized_parts)

    async def async_get_printer_data(self) -> PrinterData:
        """
        Asynchronously retrieves and updates the printer's attribute data.

        Returns:
            PrinterData: The latest attribute information for the printer.

        """
        await self.async_get_attributes()
        await self.async_get_status()
        await self.async_get_print_history()
        await self.async_get_current_task()
        self.printer_data.calculate_current_job_end_time()
        return self.printer_data

<<<<<<< HEAD
    async def _setup_proxy_if_enabled(
        self, printer: Printer, session: ClientSession
    ) -> tuple[Printer, bool]:
        """
        Set up proxy server if enabled and printer is reachable.

        Returns:
            Tuple of (updated printer object, whether proxy is actually running)

        """
        if not self._proxy_server_enabled:
            return printer, False

        self._logger.debug("Printer is reachable. Starting proxy server.")
        try:
            self.server = await ElegooPrinterServer.async_create(
                printer, logger=self._logger, hass=self.hass, session=session
            )
        except OSError as e:
            if "already in use" in str(e) or "port" in str(e).lower():
                self._logger.info(
                    "Proxy server ports already in use. "
                    "Continuing with direct connection to printer."
                )
            else:
                self._logger.warning(
                    "Failed to start proxy server: %s. Falling back to direct.",
                    e,
                )
            self.server = None
            self._proxy_server_enabled = False
            return printer, False
        else:
            printer = self.server.get_printer()
            printer.proxy_enabled = True
            return printer, True
=======
    async def async_check_firmware_update(self) -> dict[str, Any] | None:
        """
        Check for firmware updates from Elegoo servers.

        Returns:
            dict | None: Update information if available, None if check fails.

        """
        if not self.printer.model or not self.printer.firmware:
            LOGGER.warning(
                "Missing printer model or firmware version, cannot check for updates"
            )
            return None

        try:
            # Normalize the firmware version format
            firmware_version = self._normalize_firmware_version(self.printer.firmware)
            LOGGER.debug("Original firmware version: %s", self.printer.firmware)
            LOGGER.debug("Normalized firmware version: %s", firmware_version)

            # Construct the request parameters based on the API documentation
            machine_id = self.printer.id or 0
            params = {
                "machineType": f"ELEGOO {self.printer.model}",
                "machineId": machine_id,
                "version": firmware_version,
                "lan": "en",
                "firmwareType": 1,
            }

            url = "https://mms.chituiot.com/mainboardVersionUpdate/getInfo.do7"
            LOGGER.debug("Checking for firmware updates")
            LOGGER.debug("URL: %s", url)
            LOGGER.debug("Params: %s", params)

            response = await self._hass_client.get(
                url,
                params=params,
                timeout=30,
                follow_redirects=True,
            )

            LOGGER.debug("Response status: %s", response.status_code)
            LOGGER.debug("Response headers: %s", dict(response.headers))

            response.raise_for_status()

            data = response.json()
            LOGGER.debug("Firmware update response: %s", data)

            # The API can return a string for certain errors
            if not isinstance(data, dict):
                if isinstance(data, str) and "格式" in data:
                    LOGGER.warning(
                        "Firmware update API returned format error: %s", data
                    )
                else:
                    LOGGER.warning(
                        "Firmware update response is not a dictionary: %s", data
                    )
                return None

            # Check if the dictionary response contains an error message
            if "error" in data:
                error_msg = data.get("error")
                LOGGER.warning("Firmware update API returned error: %s", error_msg)
                return None

        except (ConnectionError, TimeoutError, HTTPStatusError, RequestError) as err:
            LOGGER.error("Network error checking for firmware updates: %s", err)
            return None
        except (ValueError, KeyError) as err:
            LOGGER.error("Error parsing firmware update response: %s", err)
            return None
        else:
            return data

    async def async_is_firmware_update_available(self) -> bool:
        """
        Check if a firmware update is available.

        Returns:
            bool: True if update is available, False otherwise.

        """
        info = await self.async_get_firmware_update_info()
        return bool(info.get("update_available")) if info else False

    async def async_get_firmware_update_info(self) -> dict[str, Any]:
        """
        Get detailed firmware update information.

        Returns:
            dict: Firmware update details including versions and changelog.

        """
        update_data = await self.async_check_firmware_update()
        if not update_data:
            return {
                "update_available": False,
                "current_version": self.printer.firmware,
                "latest_version": None,
                "package_url": None,
                "changelog": None,
            }

        return {
            "update_available": update_data.get("update", False),
            "current_version": self.printer.firmware,
            "latest_version": update_data.get("version"),
            "package_url": update_data.get("packageUrl"),
            "changelog": update_data.get("log"),
        }
>>>>>>> 59756641
<|MERGE_RESOLUTION|>--- conflicted
+++ resolved
@@ -464,7 +464,6 @@
         self.printer_data.calculate_current_job_end_time()
         return self.printer_data
 
-<<<<<<< HEAD
     async def _setup_proxy_if_enabled(
         self, printer: Printer, session: ClientSession
     ) -> tuple[Printer, bool]:
@@ -501,7 +500,7 @@
             printer = self.server.get_printer()
             printer.proxy_enabled = True
             return printer, True
-=======
+
     async def async_check_firmware_update(self) -> dict[str, Any] | None:
         """
         Check for firmware updates from Elegoo servers.
@@ -614,5 +613,4 @@
             "latest_version": update_data.get("version"),
             "package_url": update_data.get("packageUrl"),
             "changelog": update_data.get("log"),
-        }
->>>>>>> 59756641
+        }