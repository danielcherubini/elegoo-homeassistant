--- conflicted
+++ resolved
@@ -111,7 +111,6 @@
             printer.protocol_type.value,
         )
 
-<<<<<<< HEAD
         # Create appropriate client based on protocol type
         if printer.protocol_type == ProtocolType.MQTT:
             logger.info("Using MQTT protocol for printer %s", printer.name)
@@ -135,9 +134,6 @@
                 session=session,
             )
 
-        # Ping the printer to check if it's available
-        printer_reachable = await self.client.ping_printer(ping_timeout=5.0)
-=======
         # Discover the printer to check if it's available
         try:
             discovered_printers = await hass.async_add_executor_job(
@@ -152,7 +148,6 @@
                 e,
             )
             printer_reachable = False
->>>>>>> ef99c111
 
         if not printer_reachable:
             logger.warning(
