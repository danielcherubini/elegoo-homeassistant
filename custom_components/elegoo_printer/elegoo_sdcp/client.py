"""Elegoo Printer."""

import asyncio
import json
import os
import socket
import time
from threading import Thread
from types import MappingProxyType
from typing import Any

import websocket
from homeassistant.exceptions import PlatformNotReady

from custom_components.elegoo_printer.elegoo_sdcp.models.video import ElegooVideo

from .const import DEBUG, LOGGER
from .models.attributes import PrinterAttributes
from .models.print_history_detail import PrintHistoryDetail
from .models.printer import Printer, PrinterData
from .models.status import LightStatus, PrinterStatus

DISCOVERY_TIMEOUT = 5
DISCOVERY_PORT = 3000
DEFAULT_PORT = 54780
WEBSOCKET_PORT = 3030


class ElegooPrinterClient:
    """
    Client for interacting with an Elegoo printer.

    Uses the SDCP Protocol (https://github.com/cbd-tech/SDCP-Smart-Device-Control-Protocol-V3.0.0).
    Includes a local websocket proxy to allow multiple local clients to communicate with one printer.
    """

    def __init__(
        self,
        ip_address: str,
        logger: Any = LOGGER,
        config: MappingProxyType[str, Any] = MappingProxyType({}),
    ) -> None:
        """
        Initialize an ElegooPrinterClient for communicating with an Elegoo 3D printer.

        Parameters:
            ip_address (str): The IP address of the target printer.
            config (Dict, optional): A Dictionary containing the config for the printer

        Initializes internal state, including printer data models, websocket references, and logging.
        """
        self.ip_address: str = ip_address
        self.printer_websocket: websocket.WebSocketApp | None = None
        self.config = config
        self.printer: Printer = Printer(config=config)
        self.printer_data = PrinterData()
        self.logger = logger

    def get_printer_status(self) -> PrinterData:
        """
        Retrieve the current status of the printer.

        Returns:
            PrinterData: The latest printer status information.
        """
        self._send_printer_cmd(0)
        return self.printer_data

    def get_printer_attributes(self) -> PrinterData:
        """Retreves the printer attributes."""
        self._send_printer_cmd(1)
        return self.printer_data

    def set_printer_video_stream(self, *, toggle: bool) -> None:
        """
        Enable or disable the printer's video stream.

        Parameters:
                toggle (bool): If True, enables the video stream; if False, disables it.
        """
        self._send_printer_cmd(386, {"Enable": int(toggle)})

    async def get_printer_video(self, toggle: bool = False) -> ElegooVideo:
        """
        Toggle the printer's video stream and retrieve the current video stream information.

        Parameters:
            toggle (bool): If True, enables the video stream; if False, disables it.

        Returns:
            ElegooVideo: The current video stream information from the printer.
        """
        self.set_printer_video_stream(toggle=toggle)
        await asyncio.sleep(2)
        return self.printer_data.video

    def get_printer_historical_tasks(self) -> None:
        """
        Requests the list of historical print tasks from the printer.
        """
        self._send_printer_cmd(320)

    def get_printer_task_detail(self, id_list: list[str]) -> None:
        """
        Retreves historical tasks from printer.
        """
        self._send_printer_cmd(321, data={"Id": id_list})

    async def get_printer_current_task(self) -> list[PrintHistoryDetail]:
        """
        Retreves current task.
        """
        if self.printer_data.status.print_info.task_id:
            self.get_printer_task_detail([self.printer_data.status.print_info.task_id])

            await asyncio.sleep(2)  # Give the printer time to respond
            return self.printer_data.print_history

        return []

    async def get_current_print_thumbnail(self) -> str | None:
        """
        Asynchronously returns the thumbnail URL of the current print task, or None if unavailable.

        Returns:
            str | None: The thumbnail URL of the current print task, or None if no task is active or no thumbnail exists.
        """
        print_history = await self.get_printer_current_task()
        if print_history:
            return print_history[0].thumbnail

        return None

    def set_light_status(self, light_status: LightStatus) -> None:
        """
        Set the printer's light status using the provided LightStatus configuration.

        Parameters:
            light_status (LightStatus): The desired light status to apply to the printer.
        """
        self._send_printer_cmd(403, light_status.to_dict())

    def _send_printer_cmd(self, cmd: int, data: dict[str, Any] | None = None) -> None:
        """
        Sends a JSON command to the printer over the WebSocket connection.

        Raises:
<<<<<<< HEAD
            ElegooPrinterClientWebsocketError: If a WebSocket error occurs during sending.
            ElegooPrinterClientWebsocketConnectionError: If the WebSocket is not connected.
=======
            PlatformNotReady: If the websocket is not connected or a websocket error occurs.
>>>>>>> 69c3a43c
            OSError: If an operating system error occurs while sending the command.
        """
        ts = int(time.time())
        data = data or {}
        payload = {
            "Id": self.printer.connection,
            "Data": {
                "Cmd": cmd,
                "Data": data,
                "RequestID": os.urandom(8).hex(),
                "MainboardID": self.printer.id,
                "TimeStamp": ts,
                "From": 0,
            },
            "Topic": f"sdcp/request/{self.printer.id}",
        }
        if DEBUG:
            self.logger.debug(f"printer << \n{json.dumps(payload, indent=4)}")
        if self.printer_websocket:
            try:
                self.printer_websocket.send(json.dumps(payload))
            except (
                websocket.WebSocketConnectionClosedException,
                websocket.WebSocketException,
            ) as e:
                self.logger.exception("WebSocket connection closed error")
                raise PlatformNotReady from e
            except (
                OSError
            ):  # Catch potential OS errors like Broken Pipe, Connection Refused
                self.logger.exception("Operating System error during send")
                raise  # Re-raise OS errors
        else:
            self.logger.warning(
                "Attempted to send command but websocket is not connected."
            )
            raise PlatformNotReady("Not connected")

    def discover_printer(
        self, broadcast_address: str = "<broadcast>"
    ) -> Printer | None:
        """
        Broadcasts a UDP message to discover an Elegoo printer or proxy on the local network.

        Parameters:
            broadcast_address (str): The network address to send the discovery message to. Defaults to "<broadcast>".

        Returns:
            Printer | None: The discovered Printer object if a valid response is received; otherwise, None.
        """
        self.logger.info("Broadcasting for printer/proxy discovery...")
        msg = b"M99999"
        with socket.socket(
            socket.AF_INET, socket.SOCK_DGRAM, socket.IPPROTO_UDP
        ) as sock:
            sock.setsockopt(socket.SOL_SOCKET, socket.SO_BROADCAST, 1)
            sock.settimeout(DISCOVERY_TIMEOUT)
            try:
                sock.sendto(msg, (broadcast_address, DISCOVERY_PORT))
                data, addr = sock.recvfrom(8192)
                self.logger.info(f"Discovery response received from {addr}")
            except TimeoutError:
                self.logger.warning("Printer/proxy discovery timed out.")
                return None
            except OSError as e:
                self.logger.exception(f"Socket error during discovery: {e}")
                return None

            # The response from the proxy will be JSON.
            printer = self._save_discovered_printer(data)
            if printer:
                self.logger.debug("Discovery successful.")
                self.printer = printer
                return printer

        return None

    def _save_discovered_printer(self, data: bytes) -> Printer | None:
        try:
            printer_info = data.decode("utf-8")
        except UnicodeDecodeError:
            self.logger.exception(
                "Error decoding printer discovery data. Data may be malformed."
            )
        else:
            try:
                printer = Printer(printer_info, config=self.config)
            except (ValueError, TypeError):
                self.logger.exception("Error creating Printer object")
            else:
                self.logger.info(f"Discovered: {printer.name} ({printer.ip_address})")
                return printer

        return None

    async def connect_printer(self, printer: Printer) -> bool:
        """
        Establish an asynchronous connection to the Elegoo printer via a local WebSocket proxy.

        If a local proxy server is not running, starts one that connects to the remote printer, enabling multiple local clients to share a single printer connection. Discovers the printer or proxy, then connects to its WebSocket interface. Waits for the connection to be established or times out.

        Returns:
            bool: True if the connection to the printer via the proxy was successful, False otherwise.
        """
        self.printer = printer

        # Connect this client to the discovered printer/proxy's WebSocket.
        url = f"ws://{self.printer.ip_address}:{WEBSOCKET_PORT}/websocket"
        self.logger.info(f"Client connecting to WebSocket at: {url}")

        websocket.setdefaulttimeout(1)

        def ws_msg_handler(ws, msg: str) -> None:  # noqa: ANN001, ARG001
            """
            Handles incoming websocket messages by parsing the response and routing it to the appropriate handler.
            """
            self._parse_response(msg)

        def ws_connected_handler(name: str) -> None:
            """
            Logs a message indicating a successful client connection to the specified proxy target.

            Parameters:
                name (str): The name or identifier of the proxy target to which the client connected.
            """
            self.logger.info(f"Client successfully connected via proxy to: {name}")

        def on_close(
            ws,  # noqa: ANN001, ARG001
            close_status_code: str,
            close_msg: str,
        ) -> None:
            """
            Handles the event when the websocket connection to the printer is closed.

            Resets the internal websocket reference and logs the closure event with the provided status code and message.
            """
            self.logger.debug(
                f"Connection to {self.printer.name} (via proxy) closed: {close_msg} ({close_status_code})"
            )
            self.printer_websocket = None

        def on_error(ws, error) -> None:  # noqa: ANN001, ARG001
            """
            Handles websocket errors by logging the error and clearing the printer websocket reference.
            """
            self.logger.error(
                f"Connection to {self.printer.name} (via proxy) error: {error}"
            )
            self.printer_websocket = None

        ws = websocket.WebSocketApp(
            url,
            on_message=ws_msg_handler,
            on_open=ws_connected_handler(self.printer.name),
            on_close=on_close,
            on_error=on_error,
        )
        self.printer_websocket = ws

        # Run the client's websocket connection in its own thread.
        thread = Thread(target=ws.run_forever, kwargs={"reconnect": 1}, daemon=True)
        thread.start()

        # Wait for the connection to be established.
        start_time = time.monotonic()
        timeout = 5
        while time.monotonic() - start_time < timeout:
            if ws.sock and ws.sock.connected:
                await asyncio.sleep(2)  # Allow time for initial messages if any.
                self.logger.info(
                    f"Verified WebSocket connection to {self.printer.name}."
                )
                return True

        self.logger.warning(
            f"Failed to connect WebSocket to {self.printer.name} within timeout."
        )
        self.printer_websocket = None
        return False

    def _parse_response(self, response: str) -> None:
        """
        Parse and route an incoming JSON response message from the printer.

        Attempts to decode the response as JSON and dispatches it to the appropriate handler based on the message topic. Logs unknown topics, missing topics, and JSON decoding errors.
        """
        try:
            data = json.loads(response)
            topic = data.get("Topic")
            if topic:
                match topic.split("/")[1]:
                    case "response":
                        self._response_handler(data)
                    case "status":
                        self._status_handler(data)
                    case "attributes":
                        self._attributes_handler(data)
                    case "notice":
                        self.logger.debug(f"notice >> \n{json.dumps(data, indent=5)}")
                    case "error":
                        self.logger.debug(f"error >> \n{json.dumps(data, indent=5)}")
                    case _:
                        self.logger.debug("--- UNKNOWN MESSAGE ---")
                        self.logger.debug(data)
                        self.logger.debug("--- UNKNOWN MESSAGE ---")
            else:
                self.logger.warning("Received message without 'Topic'")
                self.logger.debug(f"Message content: {response}")
        except json.JSONDecodeError:
            self.logger.exception("Invalid JSON received")

    def _response_handler(self, data: dict[str, Any]) -> None:
        """
        Handles response messages by dispatching to the appropriate handler based on the command type.

        Routes print history and video stream response data to their respective handlers according to the command ID in the response.
        """
        if DEBUG:
            self.logger.debug(f"response >> \n{json.dumps(data, indent=5)}")
        try:
            inner_data = data.get("Data")
            if inner_data:
                data_data = inner_data.get("Data", {})
                cmd: int = inner_data.get("Cmd", 0)
                if cmd == 320:
                    self._print_history_handler(data_data)
                elif cmd == 386:
                    self._print_video_handler(data_data)
        except json.JSONDecodeError:
            self.logger.exception("Invalid JSON")

    def _status_handler(self, data: dict[str, Any]) -> None:
        """
        Parses and updates the printer's status information from the provided data.

        Parameters:
            data (dict): Dictionary containing the printer status information in JSON-compatible format.
        """
        if DEBUG:
            self.logger.debug(f"status >> \n{json.dumps(data, indent=5)}")
        printer_status = PrinterStatus.from_json(json.dumps(data))
        self.printer_data.status = printer_status

    def _attributes_handler(self, data: dict[str, Any]) -> None:
        """
        Parses and updates the printer's attribute data from a JSON dictionary.

        Parameters:
            data (dict): Dictionary containing printer attribute information.
        """
        if DEBUG:
            self.logger.debug(f"attributes >> \n{json.dumps(data, indent=5)}")
        printer_attributes = PrinterAttributes.from_json(json.dumps(data))
        self.printer_data.attributes = printer_attributes

    def _print_history_handler(self, data_data: dict[str, Any]) -> None:
        """
        Parses and updates the printer's print history details from the provided data.

        If a list of print history details is present in the input, updates the printer data with a list of `PrintHistoryDetail` objects.
        """
        history_data_list = data_data.get("HistoryDetailList")
        if history_data_list:
            print_history_detail_list: list[PrintHistoryDetail] = [
                PrintHistoryDetail(history_data) for history_data in history_data_list
            ]
            self.printer_data.print_history = print_history_detail_list

    def _print_video_handler(self, data_data: dict[str, Any]) -> None:
        """
        Parse video stream data and update the printer's video attribute.

        Parameters:
            data_data (dict[str, Any]): Dictionary containing video stream information.
        """
        self.printer_data.video = ElegooVideo(data_data)<|MERGE_RESOLUTION|>--- conflicted
+++ resolved
@@ -145,12 +145,7 @@
         Sends a JSON command to the printer over the WebSocket connection.
 
         Raises:
-<<<<<<< HEAD
-            ElegooPrinterClientWebsocketError: If a WebSocket error occurs during sending.
-            ElegooPrinterClientWebsocketConnectionError: If the WebSocket is not connected.
-=======
             PlatformNotReady: If the websocket is not connected or a websocket error occurs.
->>>>>>> 69c3a43c
             OSError: If an operating system error occurs while sending the command.
         """
         ts = int(time.time())
