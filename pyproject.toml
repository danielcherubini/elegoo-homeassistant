[project]
name = "elegoo_printer"
<<<<<<< HEAD
version = "2.2.5b1"
=======
version = "2.2.5b2"
>>>>>>> 06fc2f1c
requires-python = ">=3.13"
description = "Home Assistant Addon for Elegoo Printers"
dependencies = [
    "colorlog>=6.9.0",
    "homeassistant==2025.4.0",
    "loguru>=0.7.3",
    "websocket-client>=1.8.0",
    "websockets>=15.0.1",
]

[dependency-groups]
dev = [
    "pytest>=8.4.1",
    "ruff>=0.9.10",
]
[tool.ruff]
target-version = "py313"
exclude = [
  "scripts",
  "debug.py",
]

[tool.ruff.lint]
select = [
    "ALL",
]

ignore = [
    "ANN401", # Dynamically typed expressions (typing.Any) are disallowed
    "D203", # no-blank-line-before-class (incompatible with formatter)
    "D212", # multi-line-summary-first-line (incompatible with formatter)
    "COM812", # incompatible with formatter
    "ISC001", # incompatible with formatter
]

# Allow fix for all enabled rules (when `--fix`) is provided.
fixable = ["ALL"]

[tool.ruff.lint.flake8-pytest-style]
fixture-parentheses = false

[tool.ruff.lint.pyupgrade]
keep-runtime-typing = true

[tool.ruff.lint.mccabe]
max-complexity = 25

[tool.ruff.lint.per-file-ignores]
"tests/*.py" = ["S101"]
"custom_components/elegoo_printer/sdcp/tests/*.py" = ["S101"]

[tool.pytest.ini_options]
pythonpath = [
  "."
]<|MERGE_RESOLUTION|>--- conflicted
+++ resolved
@@ -1,10 +1,6 @@
 [project]
 name = "elegoo_printer"
-<<<<<<< HEAD
-version = "2.2.5b1"
-=======
 version = "2.2.5b2"
->>>>>>> 06fc2f1c
 requires-python = ">=3.13"
 description = "Home Assistant Addon for Elegoo Printers"
 dependencies = [
